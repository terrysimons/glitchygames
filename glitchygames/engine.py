--- conflicted
+++ resolved
@@ -144,13 +144,9 @@
 
         """
         super().__init__()
-<<<<<<< HEAD
 
         if icon:
             GameEngine.icon = icon
-=======
-        GameEngine.icon = icon
->>>>>>> 0058cce8
 
         parser = argparse.ArgumentParser(f"{game.NAME} version {game.VERSION}")
 
@@ -414,13 +410,11 @@
         # Always call this before you call set_mode()
 
         icon = getattr(self.game, 'icon', GameEngine.icon)
-<<<<<<< HEAD
-
-=======
->>>>>>> 0058cce8
+
         if icon is None:
             icon = pygame.Surface((32, 32))
             icon.fill(PURPLE)
+
         pygame.display.set_icon(icon)
 
         # Set the display caption.
