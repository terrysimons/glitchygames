#!/usr/bin/env python3
"""Glitchy Games Bitmap Editor."""

# ruff: noqa: FBT001 FBT002
from __future__ import annotations

import logging
import configparser
from pathlib import Path
import sys
from typing import TYPE_CHECKING, ClassVar, Self

if TYPE_CHECKING:
    import argparse

import pygame
import pygame.freetype
import pygame.gfxdraw
import pygame.locals
from glitchygames import events
from glitchygames.engine import GameEngine
from glitchygames.events.mouse import MousePointer
from glitchygames.pixels import image_from_pixels, pixels_from_data
from glitchygames.scenes import Scene
<<<<<<< HEAD
from glitchygames.sprites import BitmappySprite, SPRITE_GLYPHS
from glitchygames.ui import ColorWellSprite, InputDialog, MenuBar, MenuItem, SliderSprite, MultiLineTextBox
import multiprocessing
from queue import Empty
from dataclasses import dataclass
from typing import Optional
import time
import tempfile
import os
=======
from glitchygames.sprites import BitmappySprite
from glitchygames.ui import ColorWellSprite, InputDialog, MenuBar, MenuItem, SliderSprite
import yaml  # Add to imports at top
>>>>>>> 0c4a3bb7

LOG = logging.getLogger('game')

# Turn on sprite debugging
BitmappySprite.DEBUG = True
MAX_PIXELS_ACROSS = 64
MIN_PIXELS_ACROSS = 1
MAX_PIXELS_TALL = 64
MIN_PIXELS_TALL = 1
MIN_COLOR_VALUE = 0
MAX_COLOR_VALUE = 255

def resource_path(*path_segments) -> Path:
    """
    Return the absolute Path to a resource (e.g., 'assets/raspberry.cfg'),
    whether running from source or as a PyInstaller one-file bundle.
    """
    if hasattr(sys, "_MEIPASS"):
        # Running in PyInstaller bundle
        base_path = Path(sys._MEIPASS)
        # Note: We used --add-data "...:glitchygames/assets", so we must include
        # glitchygames/assets in the final path segments, e.g.:
        return base_path.joinpath(*path_segments)
    else:
        # Running in normal Python environment
        return Path(__file__).parent.parent.joinpath(*path_segments[1:])

<<<<<<< HEAD

AI_MODEL = "anthropic:claude-3-sonnet-20240229"
AI_TIMEOUT = 30  # Seconds to wait for AI response
AI_QUEUE_SIZE = 10


# Load every .ini file from glitchygames/examples/resources/sprites/
AI_TRAINING_DATA = []

# Load sprite configuration files for AI training
SPRITE_CONFIG_DIR = resource_path('glitchygames', 'examples', 'resources', 'sprites')

if SPRITE_CONFIG_DIR.exists():
    for config_file in SPRITE_CONFIG_DIR.glob('*.ini'):
        try:
            config = configparser.ConfigParser()
            config.read(config_file)

            # Extract sprite data
            sprite_data = {
                'name': config['sprite']['name'],
                'pixels': '\n\t'.join(config['sprite']['pixels'].splitlines()),
                'colors': {}
            }

            # Extract color data
            for i in range(8):  # Support up to 8 colors (0-7)
                if str(i) in config:
                    sprite_data['colors'][i] = {
                        'red': config[str(i)]['red'],
                        'green': config[str(i)]['green'],
                        'blue': config[str(i)]['blue']
                    }

            AI_TRAINING_DATA.append(sprite_data)
            LOG.debug(f"Loaded sprite config: {config_file.name}")

        except Exception as e:
            LOG.error(f"Error loading sprite config {config_file}: {e}")
else:
    LOG.warning(f"Sprite config directory not found: {SPRITE_CONFIG_DIR}")

breakpoint()



=======
>>>>>>> 0c4a3bb7

class GGUnhandledMenuItemError(Exception):
    """Glitchy Games Unhandled Menu Item Error."""


class InputConfirmationDialogScene(Scene):
    """Input Confirmation Dialog Scene."""

    log = LOG
    NAME = 'InputConfirmationDialog'
    DIALOG_TEXT = 'Would you like to do a thing?'
    CONFIRMATION_TEXT = 'Confirm'
    CANCEL_TEXT = 'Cancel'
    VERSION = ''

    def __init__(
        self: Self,
        previous_scene: Scene,
        options: dict | None = None,
        groups: pygame.sprite.LayeredDirty | None = None,
    ) -> None:
        """Initialize the Input Confirmation Dialog Scene.

        Args:
            previous_scene (Scene): The previous scene.
            options (dict, optional): Options for the scene. Defaults to None.
            groups (pygame.sprite.LayeredDirty, optional): Sprite groups.
                   Defaults to pygame.sprite.LayeredDirty().

        Returns:
            None

        Raises:
            None
        """
        if groups is None:
            # Create a new LayeredDirty group specifically for the dialog
            groups = pygame.sprite.LayeredDirty()

        super().__init__(options=options, groups=groups)
        self.previous_scene = previous_scene

        # Create dialog with its own sprite group
        dialog_width = self.screen_width // 2
        dialog_height = self.screen_height // 2

        self.dialog = InputDialog(
            name=self.NAME,
            dialog_text=self.DIALOG_TEXT,  # Use this instance's DIALOG_TEXT
            confirm_text=self.CONFIRMATION_TEXT,
            cancel_text=self.CANCEL_TEXT,
            x=self.screen.get_rect().center[0] - (dialog_width // 2),
            y=self.screen.get_rect().center[1] - (dialog_height // 2),
            width=dialog_width,
            height=dialog_height,
            parent=self,
            groups=self.all_sprites,
        )
        # Set the dialog text
        self.dialog.dialog_text_sprite.text_box.text = self.DIALOG_TEXT  # Use this instance's DIALOG_TEXT
        self.dialog.dialog_text_sprite.border_width = 0

    def setup(self: Self) -> None:
        """Setup the scene.

        Args:
            None

        Returns:
            None

        Raises:
            None
        """
        self.dialog.cancel_button.callbacks = {
            'on_left_mouse_button_up_event': self.on_cancel_event
        }
        self.dialog.confirm_button.callbacks = {
            'on_left_mouse_button_up_event': self.on_confirm_event
        }

        self.dialog.add(self.all_sprites)

    def cleanup(self: Self) -> None:
        """Cleanup the scene.

        Args:
            None

        Returns:
            None

        Raises:
            None
        """
        self.next_scene = self

    def dismiss(self: Self) -> None:
        """Dismiss the dialog.

        Args:
            None

        Returns:
            None

        Raises:
            None
        """
        # Set next scene before cleanup
        self.previous_scene.next_scene = self.previous_scene
        self.next_scene = self.previous_scene

        # Clear all sprites from our group
        self.all_sprites.empty()

        # Force the previous scene to redraw completely
        for sprite in self.previous_scene.all_sprites:
            sprite.dirty = 1

    def on_cancel_event(self: Self, event: pygame.event.Event, trigger: object) -> None:
        """Handle the cancel event.

        Args:
            event (pygame.event.Event): The pygame event.
            trigger (object): The trigger object.

        Returns:
            None

        Raises:
            None
        """
        self.log.info(f'Cancel: event: {event}, trigger: {trigger}')
        self.dismiss()

    def on_confirm_event(self: Self, event: pygame.event.Event, trigger: object) -> None:
        """Handle confirm events."""
        self.log.info(f'Confirm: event: {event}, trigger: {trigger}')
        # Get the text from input box before dismissing
        filename = self.dialog.input_box.text
        # Dismiss first to restore previous scene
        self.dismiss()
        # Then trigger appropriate canvas event based on dialog type
        if isinstance(self, SaveDialogScene):
            self.previous_scene.canvas.on_save_file_event(filename)
        elif isinstance(self, LoadDialogScene):
            self.previous_scene.canvas.on_load_file_event(filename)
        elif isinstance(self, NewCanvasDialogScene):
            self.previous_scene.canvas.on_new_file_event(filename)

    def on_input_box_submit_event(self: Self, control: object) -> None:
        """Handle the input box submit event.

        Args:
            control (object): The control object.

        Returns:
            None

        Raises:
            None
        """
        self.log.info(f'{self.name} Got text input from: {control.name}: {control.text}')

    def on_mouse_button_up_event(self: Self, event: pygame.event.Event) -> None:
        """Handle the mouse button up event.

        Args:
            event (pygame.event.Event): The pygame event.

        Returns:
            None

        Raises:
            None
        """
        self.dialog.input_box.activate()

    def on_key_up_event(self: Self, event: pygame.event.Event) -> None:
        """Handle the key up event.

        Args:
            event (pygame.event.Event): The pygame event.

        Returns:
            None

        Raises:
            None
        """
        if self.dialog.input_box.active:
            self.dialog.on_key_up_event(event)
        elif event.key == pygame.K_TAB:
            self.dialog.input_box.activate()
        else:
            super().on_key_up_event(event)

    def on_key_down_event(self: Self, event: pygame.event.Event) -> None:
        """Handle the key down event.

        Args:
            event (pygame.event.Event): The pygame event.

        Returns:
            None

        Raises:
            None
        """
        if self.dialog.input_box.active:
            self.dialog.on_key_down_event(event)
        else:
            super().on_key_up_event(event)


class NewCanvasDialogScene(InputConfirmationDialogScene):
    """New Canvas Dialog Scene."""

    log = LOG
    NAME = 'New Canvas Dialog'
    DIALOG_TEXT = 'Enter canvas size (WxH):'
    CONFIRMATION_TEXT = 'Create'
    CANCEL_TEXT = 'Cancel'

    def __init__(
        self: Self,
        previous_scene: Scene,
        options: dict | None = None,
        groups: pygame.sprite.LayeredDirty | None = None,
    ) -> None:
        """Initialize the New Canvas Dialog Scene.

        Args:
            previous_scene (Scene): The previous scene.
            options (dict, optional): Options for the scene. Defaults to None.
            groups (pygame.sprite.LayeredDirty, optional): Sprite groups.
                   Defaults to pygame.sprite.LayeredDirty().

        Returns:
            None

        Raises:
            None
        """
        if groups is None:
            groups = pygame.sprite.LayeredDirty()
        super().__init__(previous_scene, options=options, groups=pygame.sprite.LayeredDirty())

    def on_confirm_event(self: Self, event: pygame.event.Event, trigger: object) -> None:
        """Handle the confirm event.

        Args:
            event (pygame.event.Event): The pygame event.
            trigger (object): The trigger object.

        Returns:
            None

        Raises:
            None
        """
        self.log.info(f'New Canvas: event: {event}, trigger: {trigger}')
        self.previous_scene.canvas.on_load_file_event(self.dialog.input_box, self.dialog.input_box)
        self.dismiss()


class LoadDialogScene(InputConfirmationDialogScene):
    """Load Dialog Scene."""

    log = LOG
    NAME = 'Load Dialog'
    DIALOG_TEXT = 'Enter filename to load:'
    CONFIRMATION_TEXT = 'Load'
    CANCEL_TEXT = 'Cancel'
    VERSION = ''

    def __init__(
        self: Self,
        previous_scene: Scene,
        options: dict | None = None,
        groups: pygame.sprite.LayeredDirty | None = None,
    ) -> None:
        """Initialize the Load Dialog Scene.

        Args:
            previous_scene (Scene): The previous scene.
            options (dict, optional): Options for the scene. Defaults to None.
            groups (pygame.sprite.LayeredDirty, optional): Sprite groups.
                   Defaults to pygame.sprite.LayeredDirty().

        Returns:
            None

        Raises:
            None
        """
        if groups is None:
            groups = pygame.sprite.LayeredDirty()

        super().__init__(previous_scene, options=options, groups=pygame.sprite.LayeredDirty())

    def on_confirm_event(self: Self, event: pygame.event.Event, trigger: object) -> None:
        """Handle the confirm event.

        Args:
            event (pygame.event.Event): The pygame event.
            trigger (object): The trigger object.

        Returns:
            None

        Raises:
            None
        """
        self.log.info(f'Load File: event: {event}, trigger: {trigger}')
        self.previous_scene.canvas.on_load_file_event(self.dialog.input_box, self.dialog.input_box)
        self.dismiss()


class SaveDialogScene(InputConfirmationDialogScene):
    """Save Dialog Scene."""

    log = LOG
    NAME = 'Save Dialog'
    DIALOG_TEXT = 'Enter filename to save:'
    CONFIRMATION_TEXT = 'Save'
    CANCEL_TEXT = 'Cancel'
    VERSION = ''

    def __init__(
        self: Self,
        previous_scene: Scene,
        options: dict | None = None,
        groups: pygame.sprite.LayeredDirty | None = None,
    ) -> None:
        """Initialize the Save Dialog Scene.

        Args:
            previous_scene (Scene): The previous scene.
            options (dict, optional): Options for the scene. Defaults to None.
            groups (pygame.sprite.LayeredDirty, optional): Sprite groups.
                   Defaults to pygame.sprite.LayeredDirty().

        Returns:
            None

        Raises:
            None
        """
        if groups is None:
            groups = pygame.sprite.LayeredDirty()

        super().__init__(previous_scene, options=options, groups=pygame.sprite.LayeredDirty())

    def on_confirm_event(self: Self, event: pygame.event.Event, trigger: object) -> None:
        """Handle the confirm event.

        Args:
            event (pygame.event.Event): The pygame event.
            trigger (object): The trigger object.

        Returns:
            None
        """
        self.log.info(f'Save File: event: {event}, trigger: {trigger}')
        # Get the filename from the input box
        filename = self.dialog.input_box.text
        # Call save with just the filename
        self.previous_scene.canvas.on_save_file_event(filename)
        self.dismiss()


class BitmapPixelSprite(BitmappySprite):
    """Bitmap Pixel Sprite."""

    log = LOG
    PIXEL_CACHE: ClassVar = {}

    def __init__(
        self: Self,
        x: int = 0,
        y: int = 0,
        width: int = 1,
        height: int = 1,
        name: str | None = None,
        pixel_number: int = 0,
        border_thickness: int = 1,
        groups: pygame.sprite.LayeredDirty | None = None,
    ) -> None:
        """Initialize the Bitmap Pixel Sprite."""
        super().__init__(x=x, y=y, width=width, height=height, name=name, groups=groups)

        self.pixel_number = pixel_number
        self.pixel_width = width
        self.pixel_height = height
        self.border_thickness = border_thickness
        self.color = (96, 96, 96)
        self.pixel_color = (0, 0, 0)
        self.x = x
        self.y = y

        self.rect = pygame.draw.rect(
            self.image, self.color, (self.x, self.y, self.width, self.height), self.border_thickness
        )

    @property
    def pixel_color(self: Self) -> tuple[int, int, int]:
        """Get the pixel color.

        Args:
            None

        Returns:
            tuple[int, int, int]: The pixel color.

        Raises:
            None
        """
        return self._pixel_color

    @pixel_color.setter
    def pixel_color(self: Self, new_pixel_color: tuple[int, int, int]) -> None:
        """Set the pixel color.

        Args:
            new_pixel_color (tuple): The new pixel color.

        Returns:
            None

        Raises:
            None
        """
        self._pixel_color = new_pixel_color
        self.dirty = 1

    def update(self: Self) -> None:
        """Update the sprite.

        Args:
            None

        Returns:
            None

        Raises:
            None
        """
        cache_key = (self.pixel_color, self.border_thickness)
        cached_image = BitmapPixelSprite.PIXEL_CACHE.get(cache_key)

        if not cached_image:
            self.image = pygame.Surface((self.width, self.height), pygame.SRCALPHA)
            self.image.fill((0,0,0,0))  # Start with transparent

            # Draw main pixel
            pygame.draw.rect(
                self.image, self.pixel_color, (0, 0, self.width, self.height)
            )

            # Draw border if needed
            if self.border_thickness:
                pygame.draw.rect(
                    self.image, self.color, (0, 0, self.width, self.height), self.border_thickness
                )

            # Convert surface for better performance
            self.image = self.image.convert_alpha()
            BitmapPixelSprite.PIXEL_CACHE[cache_key] = self.image
        else:
            self.image = cached_image  # No need to copy since we converted the surface

        self.rect = self.image.get_rect(x=self.rect.x, y=self.rect.y)

    def on_pixel_update_event(self: Self, event: pygame.event.Event) -> None:
        """Handle the pixel update event.

        Args:
            event (pygame.event.Event): The pygame event.

        Returns:
            None

        Raises:
            None
        """
        if self.callbacks:
            callback = self.callbacks.get('on_pixel_update_event', None)

            if callback:
                callback(event=event, trigger=self)

    def on_left_mouse_button_down_event(self: Self, event: pygame.event.Event) -> None:
        """Handle the left mouse button down event.

        Args:
            event (pygame.event.Event): The pygame event.

        Returns:
            None

        Raises:
            None
        """
        self.dirty = 1
        self.on_pixel_update_event(event)

    # def on_left_mouse_drag_event(self: Self, event: pygame.event.Event, trigger: object) -> None:
    #     # There's not a good way to pass any useful info, so for now, pass None
    #     # since we're not using the event for anything in this class.
    #     self.on_left_mouse_button_down_event(None)


class Canvas(BitmappySprite):
    """Canvas."""

    def __init__(self: Self) -> None:
        """Create a Canvas."""

    def update(self: Self) -> None:
        """Update the canvas."""
        # Draw the miniview pixel canvas
        # Draw the pixel canvas
        # Draw the pixel canvas border
        # Draw the pixel canvas grid


class CanvasSprite(BitmappySprite):
    """Canvas Sprite."""

    log = LOG

    def __init__(
        self,
        name='Canvas',
        x=0,
        y=0,
        pixels_across=32,
        pixels_tall=32,
        pixel_width=16,
        pixel_height=16,
        groups=None,
    ):
        """Initialize the Canvas Sprite."""
        # Calculate dimensions first
        width = pixels_across * pixel_width
        height = pixels_tall * pixel_height

        # Initialize parent class first to create rect
        super().__init__(
            x=x,
            y=y,
            width=width,
            height=height,
            name=name,
            groups=groups,
        )
<<<<<<< HEAD

        # Store pixel-related attributes
        self.pixels_across = pixels_across
        self.pixels_tall = pixels_tall
        self.pixel_width = pixel_width
        self.pixel_height = pixel_height

        # Initialize pixels with magenta as the transparent/background color
        self.pixels = [(255, 0, 255) for _ in range(pixels_across * pixels_tall)]
        self.dirty_pixels = [True] * len(self.pixels)
        self.background_color = (128, 128, 128)
        self.active_color = (0, 0, 0)
        self.border_thickness = 1

        # Create initial surface
        self.image = pygame.Surface((width, height))
        self.rect = self.image.get_rect(x=x, y=y)

        # Get screen dimensions from pygame
        screen_info = pygame.display.Info()
        screen_width = screen_info.current_w

        # Create miniview - position in top right corner
        self.mini_view = MiniView(
            pixels=self.pixels,
            x=screen_width - (pixels_across * 2) - 10,
            y=32,
            width=pixels_across,
            height=pixels_tall,
            groups=groups
        )

        # Add MiniView to the sprite groups explicitly
        if groups:
            if isinstance(groups, (list, tuple)):
                for group in groups:
                    group.add(self.mini_view)
            else:
                groups.add(self.mini_view)

        # Force initial draw
        self.dirty = 1
        self.force_redraw()

    def update(self):
        """Update the canvas display."""
        # Check if mouse is outside canvas
        mouse_pos = pygame.mouse.get_pos()

        # Get window size
        screen_info = pygame.display.Info()
        screen_rect = pygame.Rect(0, 0, screen_info.current_w, screen_info.current_h)

        # If mouse is outside window or canvas, clear cursor
        if not screen_rect.collidepoint(mouse_pos) or not self.rect.collidepoint(mouse_pos):
            if hasattr(self, 'mini_view'):
                self.log.info("Mouse outside canvas/window, clearing miniview cursor")
                self.mini_view.clear_cursor()

        if self.dirty:
            self.force_redraw()
            self.dirty = 0

    def force_redraw(self):
        """Force a complete redraw of the canvas."""
        self.image.fill(self.background_color)

        # Draw all pixels, regardless of dirty state
        for i, pixel in enumerate(self.pixels):
            x = (i % self.pixels_across) * self.pixel_width
            y = (i // self.pixels_across) * self.pixel_height
            pygame.draw.rect(
                self.image,
                pixel,
                (x, y, self.pixel_width, self.pixel_height)
            )
            pygame.draw.rect(
                self.image,
                (64, 64, 64),
                (x, y, self.pixel_width, self.pixel_height),
                self.border_thickness
            )
            self.dirty_pixels[i] = False

        self.log.debug(f"Canvas force redraw complete with {len(self.pixels)} pixels")

    def on_left_mouse_button_down_event(self, event):
        """Handle the left mouse button down event."""
        if self.rect.collidepoint(event.pos):
            x = (event.pos[0] - self.rect.x) // self.pixel_width
            y = (event.pos[1] - self.rect.y) // self.pixel_height
            pixel_num = y * self.pixels_across + x

            self.pixels[pixel_num] = self.active_color
            self.dirty_pixels[pixel_num] = True
            self.dirty = 1

            # Update miniview
            if hasattr(self, 'mini_view'):
                self.mini_view.on_pixel_update_event(event, self)

    def on_left_mouse_drag_event(self, event, trigger):
        """Handle mouse drag events."""
        # For drag events, we treat them the same as button down
        self.on_left_mouse_button_down_event(event)

    def on_mouse_motion_event(self, event):
        """Handle mouse motion events."""
        if self.rect.collidepoint(event.pos):
            # Convert mouse position to pixel coordinates
            x = (event.pos[0] - self.rect.x) // self.pixel_width
            y = (event.pos[1] - self.rect.y) // self.pixel_height

            # Check if the coordinates are within valid range
            if (0 <= x < self.pixels_across and 0 <= y < self.pixels_tall):
                if hasattr(self, 'mini_view'):
                    self.mini_view.update_canvas_cursor(x, y, self.active_color)
            else:
                if hasattr(self, 'mini_view'):
                    self.mini_view.clear_cursor()
        else:
            if hasattr(self, 'mini_view'):
                self.mini_view.clear_cursor()

    def on_pixel_update_event(self, event, trigger):
        """Handle pixel update events."""
        if hasattr(trigger, 'pixel_number'):
            pixel_num = trigger.pixel_number
            new_color = trigger.pixel_color
            self.log.info(f"Canvas updating pixel {pixel_num} to color {new_color}")

            self.pixels[pixel_num] = new_color
            self.dirty_pixels[pixel_num] = True
            self.dirty = 1

            # Update miniview
            self.mini_view.on_pixel_update_event(event, trigger)

    def on_mouse_leave_window_event(self, event):
        """Handle mouse leaving window event."""
        self.log.info("Mouse left window, clearing miniview cursor")
        if hasattr(self, 'mini_view'):
            self.mini_view.clear_cursor()

    def on_mouse_enter_sprite_event(self, event):
        """Handle mouse entering canvas."""
        self.log.info("Mouse entered canvas")
        if hasattr(self, 'mini_view'):
            # Update cursor position immediately
            x = (event.pos[0] - self.rect.x) // self.pixel_width
            y = (event.pos[1] - self.rect.y) // self.pixel_height
            if 0 <= x < self.pixels_across and 0 <= y < self.pixels_tall:
                self.mini_view.update_canvas_cursor(x, y, self.active_color)

    def on_mouse_exit_sprite_event(self, event):
        """Handle mouse exiting canvas."""
        self.log.info("Mouse exited canvas")
        if hasattr(self, 'mini_view'):
            self.mini_view.clear_cursor()

    def on_save_file_event(self: Self, filename: str) -> None:
        """Handle save file events.

        Args:
            filename (str): The filename to save to.

        Returns:
            None
        """
        self.log.info(f'Starting save to file: {filename}')
        try:
            self.save(filename=filename, format='ini')  # Changed back to 'ini'
        except Exception as e:
            self.log.error(f'Error saving file: {e}')
            raise

    def on_load_file_event(self, event: pygame.event.Event, trigger: object = None) -> None:
        """Handle load file event."""
        print("\n=== Starting on_load_file_event ===")
        try:
            filename = event if isinstance(event, str) else event.text
            print(f"Loading canvas from {filename}")

            # Load and parse the INI file directly
            config = configparser.RawConfigParser()

            # Read the raw file content first
            with open(filename, 'r') as f:
                content = f.read()
            print(f"Raw file content:\n{content}")

            config.read_string(content)
            print(f"ConfigParser sections: {config.sections()}")

            # Get color definitions
            color_map = {}
            for section in config.sections():
                if len(section) == 1:  # Color sections are single characters
                    color_map[section] = (
                        config.getint(section, 'red'),
                        config.getint(section, 'green'),
                        config.getint(section, 'blue')
                    )
            print(f"Color map: {color_map}")

            # Get the raw pixel data and handle the indentation properly
            pixel_text = config.get('sprite', 'pixels', raw=True)
            print(f"Raw pixel text:\n{pixel_text}")

            # Split into rows and properly handle indentation
            rows = []
            for i, row in enumerate(pixel_text.splitlines()):
                row = row.lstrip()  # Remove leading/trailing whitespace including tabs
                if row:  # Only add non-empty rows
                    rows.append(row)
                    print(f"Row {i}: '{row}' (len={len(row)})")

            print(f"Total rows found: {len(rows)}")

            # Calculate dimensions
            width = len(rows[0])
            height = len(rows)
            print(f"Loading image with dimensions {width}x{height}")

            # If dimensions don't match, reinitialize the canvas
            if width != self.pixels_across or height != self.pixels_tall:
                print(f"Resizing canvas from {self.pixels_across}x{self.pixels_tall} to {width}x{height}")
                self.pixels_across = width
                self.pixels_tall = height

                # Get screen dimensions directly from pygame display
                screen = pygame.display.get_surface()
                screen_width = screen.get_width()
                screen_height = screen.get_height()

                # Recalculate pixel dimensions to fit the screen
                available_height = screen_height - 100 - 24  # Adjust for bottom margin and menu bar
                pixel_size = min(
                    available_height // height,
                    (screen_width * 2 // 3) // width
                )

                # Update pixel dimensions
                self.pixel_width = pixel_size
                self.pixel_height = pixel_size

                # Create new pixel arrays
                self.pixels = [(255, 0, 255)] * (width * height)  # Initialize with magenta
                self.dirty_pixels = [True] * (width * height)

                # Update surface dimensions
                actual_width = width * pixel_size
                actual_height = height * pixel_size
                self.image = pygame.Surface((actual_width, actual_height))
                self.rect = self.image.get_rect(x=self.rect.x, y=self.rect.y)

                # Update class dimensions
                CanvasSprite.WIDTH = width
                CanvasSprite.HEIGHT = height

                # Reinitialize mini view if it exists
                if hasattr(self, 'mini_view'):
                    self.mini_view.pixels_across = width
                    self.mini_view.pixels_tall = height
                    self.mini_view.pixels = self.pixels
                    self.mini_view.dirty_pixels = [True] * len(self.pixels)
                    pixel_width, pixel_height = self.mini_view.pixels_per_pixel(width, height)
                    self.mini_view.image = pygame.Surface((width * pixel_width, height * pixel_height))
                    self.mini_view.rect = self.mini_view.image.get_rect(x=self.mini_view.rect.x, y=self.mini_view.rect.y)

            # Update the canvas pixels
            for y, row in enumerate(rows):
                for x, char in enumerate(row):
                    pixel_num = y * self.pixels_across + x
                    if char in color_map:
                        self.pixels[pixel_num] = color_map[char]
                        self.dirty_pixels[pixel_num] = True

            # Force a complete redraw
            self.dirty = 1
            self.force_redraw()

            # Update miniview if it exists
            if hasattr(self, 'mini_view'):
                self.mini_view.dirty = 1
                self.mini_view.force_redraw()

        except Exception as e:
            print(f"Error in on_load_file_event: {e}")
            import traceback
            print(traceback.format_exc())
            raise

    def on_new_file_event(self, event: pygame.event.Event, trigger: object = None) -> None:
        """Handle the new file event.

        Args:
            event (pygame.event.Event): The event to handle
            trigger (object, optional): The trigger object. Defaults to None.
        """
        dimensions = event if isinstance(event, str) else event.text
        self.log.info(f"Creating new canvas with dimensions {dimensions}")
        try:
            width, height = map(int, dimensions.lower().split('x'))
            # TODO: Implement actual canvas resizing
            self.log.info(f"Would create {width}x{height} canvas")
        except ValueError:
            self.log.error(f"Invalid dimensions format: {dimensions}")


class MiniView(BitmappySprite):
    """Mini View."""

    log = LOG
    BACKGROUND_COLORS = [
        (0, 255, 255),    # Cyan
        (0, 0, 0),        # Black
        (128, 128, 128),  # Gray
        (255, 255, 255),  # White
        (255, 0, 255),    # Magenta
        (0, 255, 0),      # Green
        (0, 0, 255),      # Blue
        (255, 255, 0),    # Yellow
        (64, 64, 64),     # Dark Gray
        (192, 192, 192),  # Light Gray
    ]

    def __init__(self, pixels, x, y, width, height, name='Mini View', groups=None):
        self.pixels_across = width
        self.pixels_tall = height
        pixel_width, pixel_height = self.pixels_per_pixel(width, height)
        actual_width = width * pixel_width
        actual_height = height * pixel_height

        super().__init__(
            x=x,
            y=y,
            width=actual_width,
            height=actual_height,
            name=name,
            groups=groups
        )

        self.pixels = pixels
        self.dirty_pixels = [True] * len(pixels)
        self.background_color_index = 0
        self.background_color = self.BACKGROUND_COLORS[self.background_color_index]

        # Create initial surface
        self.image = pygame.Surface((actual_width, actual_height))
        self.rect = self.image.get_rect(x=x, y=y)

        # Initialize cursor and mouse tracking state
        self.canvas_cursor_pos = None
        self.cursor_color = (0, 0, 0)  # Will be updated from canvas's active color
        self.mouse_in_canvas = False

        self.dirty = 1
        self.force_redraw()
        self.log.info("MiniView initialized")

    def on_left_mouse_button_down_event(self, event):
        """Handle left mouse button to cycle background color."""
        if self.rect.collidepoint(event.pos):
            self.log.info(f"MiniView clicked at {event.pos}, rect is {self.rect}")
            old_color = self.background_color
            self.background_color_index = (self.background_color_index + 1) % len(self.BACKGROUND_COLORS)
            self.background_color = self.BACKGROUND_COLORS[self.background_color_index]
            self.log.info(f"MiniView background color changing from {old_color} to {self.background_color}")
            self.dirty = 1
            self.log.info("Setting dirty flag and calling force_redraw")
            self.force_redraw()
            return True
        return False

    def update_canvas_cursor(self, x, y, active_color=None):
        """Update the cursor position and color from the main canvas."""
        if x is None or y is None:
            self.clear_cursor()
            return

        if not (0 <= x < self.pixels_across and 0 <= y < self.pixels_tall):
            self.clear_cursor()
            return

        if active_color is not None:
            self.cursor_color = active_color

        old_pos = self.canvas_cursor_pos
        self.canvas_cursor_pos = (x, y)

        if old_pos != self.canvas_cursor_pos:
            self.dirty = 1

    def on_pixel_update_event(self, event, trigger):
        """Handle pixel update events."""
        if hasattr(trigger, 'pixel_number'):
            pixel_num = trigger.pixel_number
            new_color = trigger.pixel_color
            self.log.info(f"MiniView updating pixel {pixel_num} to color {new_color}")

            self.pixels[pixel_num] = new_color
            self.dirty_pixels[pixel_num] = True
            self.dirty = 1

    def force_redraw(self):
        """Force a complete redraw of the miniview."""
        self.log.info(f"Starting force_redraw with background color {self.background_color}")
        self.image.fill(self.background_color)
        pixel_width, pixel_height = self.pixels_per_pixel(self.pixels_across, self.pixels_tall)

        # Draw all non-magenta pixels
        for i, pixel in enumerate(self.pixels):
            if pixel != (255, 0, 255):  # Skip magenta pixels
                x = (i % self.pixels_across) * pixel_width
                y = (i // self.pixels_across) * pixel_height
                pygame.draw.rect(
                    self.image,
                    pixel,
                    (x, y, pixel_width, pixel_height)
                )

        # # Only draw cursor if we have a valid position AND mouse is in canvas
        # canvas = None
        # for group in self.groups():
        #     for sprite in group.sprites():
        #         if isinstance(sprite, CanvasSprite):
        #             canvas = sprite
        #             break
        #     if canvas:
        #         break

        # if (self.canvas_cursor_pos is not None and
        #     canvas and
        #     canvas.rect.collidepoint(pygame.mouse.get_pos())):
        #     x = self.canvas_cursor_pos[0] * pixel_width
        #     y = self.canvas_cursor_pos[1] * pixel_height
        #     pygame.draw.rect(
        #         self.image,
        #         self.cursor_color,
        #         (x, y, pixel_width, pixel_height),
        #         1  # Border thickness
        #     )

        self.log.debug(f"MiniView force redraw complete with background {self.background_color}")

    def update(self):
        """Update the miniview display."""
        # Get mouse position and window size
        mouse_pos = pygame.mouse.get_pos()
        screen_info = pygame.display.Info()
        screen_rect = pygame.Rect(0, 0, screen_info.current_w, screen_info.current_h)
=======

        # Store pixel-related attributes
        self.pixels_across = pixels_across
        self.pixels_tall = pixels_tall
        self.pixel_width = pixel_width
        self.pixel_height = pixel_height

        # Initialize pixels with magenta as the transparent/background color
        self.pixels = [(255, 0, 255) for _ in range(pixels_across * pixels_tall)]
        self.dirty_pixels = [True] * len(self.pixels)
        self.background_color = (128, 128, 128)
        self.active_color = (0, 0, 0)
        self.border_thickness = 1

        # Create initial surface
        self.image = pygame.Surface((width, height))
        self.rect = self.image.get_rect(x=x, y=y)

        # Get screen dimensions from pygame
        screen_info = pygame.display.Info()
        screen_width = screen_info.current_w

        # Create miniview - position in top right corner
        self.mini_view = MiniView(
            pixels=self.pixels,
            x=screen_width - (pixels_across * 2) - 10,
            y=32,
            width=pixels_across,
            height=pixels_tall,
            groups=groups
        )

        # Add MiniView to the sprite groups explicitly
        if groups:
            if isinstance(groups, (list, tuple)):
                for group in groups:
                    group.add(self.mini_view)
            else:
                groups.add(self.mini_view)

        # Force initial draw
        self.dirty = 1
        self.force_redraw()

    def update(self):
        """Update the canvas display."""
        # Check if mouse is outside canvas
        mouse_pos = pygame.mouse.get_pos()

        # Get window size
        screen_info = pygame.display.Info()
        screen_rect = pygame.Rect(0, 0, screen_info.current_w, screen_info.current_h)

        # If mouse is outside window or canvas, clear cursor
        if not screen_rect.collidepoint(mouse_pos) or not self.rect.collidepoint(mouse_pos):
            if hasattr(self, 'mini_view'):
                self.log.info("Mouse outside canvas/window, clearing miniview cursor")
                self.mini_view.clear_cursor()

        if self.dirty:
            self.force_redraw()
            self.dirty = 0

    def force_redraw(self):
        """Force a complete redraw of the canvas."""
        self.image.fill(self.background_color)

        # Draw all pixels, regardless of dirty state
        for i, pixel in enumerate(self.pixels):
            x = (i % self.pixels_across) * self.pixel_width
            y = (i // self.pixels_across) * self.pixel_height
            pygame.draw.rect(
                self.image,
                pixel,
                (x, y, self.pixel_width, self.pixel_height)
            )
            pygame.draw.rect(
                self.image,
                (64, 64, 64),
                (x, y, self.pixel_width, self.pixel_height),
                self.border_thickness
            )
            self.dirty_pixels[i] = False

        self.log.debug(f"Canvas force redraw complete with {len(self.pixels)} pixels")

    def on_left_mouse_button_down_event(self, event):
        """Handle the left mouse button down event."""
        if self.rect.collidepoint(event.pos):
            x = (event.pos[0] - self.rect.x) // self.pixel_width
            y = (event.pos[1] - self.rect.y) // self.pixel_height
            pixel_num = y * self.pixels_across + x

            self.pixels[pixel_num] = self.active_color
            self.dirty_pixels[pixel_num] = True
            self.dirty = 1

            # Update miniview
            if hasattr(self, 'mini_view'):
                self.mini_view.on_pixel_update_event(event, self)

    def on_left_mouse_drag_event(self, event, trigger):
        """Handle mouse drag events."""
        # For drag events, we treat them the same as button down
        self.on_left_mouse_button_down_event(event)

    def on_mouse_motion_event(self, event):
        """Handle mouse motion events."""
        if self.rect.collidepoint(event.pos):
            # Convert mouse position to pixel coordinates
            x = (event.pos[0] - self.rect.x) // self.pixel_width
            y = (event.pos[1] - self.rect.y) // self.pixel_height

            # Check if the coordinates are within valid range
            if (0 <= x < self.pixels_across and 0 <= y < self.pixels_tall):
                if hasattr(self, 'mini_view'):
                    self.mini_view.update_canvas_cursor(x, y, self.active_color)
            else:
                if hasattr(self, 'mini_view'):
                    self.mini_view.clear_cursor()
        else:
            if hasattr(self, 'mini_view'):
                self.mini_view.clear_cursor()

    def on_pixel_update_event(self, event, trigger):
        """Handle pixel update events."""
        if hasattr(trigger, 'pixel_number'):
            pixel_num = trigger.pixel_number
            new_color = trigger.pixel_color
            self.log.info(f"Canvas updating pixel {pixel_num} to color {new_color}")

            self.pixels[pixel_num] = new_color
            self.dirty_pixels[pixel_num] = True
            self.dirty = 1

            # Update miniview
            self.mini_view.on_pixel_update_event(event, trigger)

    def on_mouse_leave_window_event(self, event):
        """Handle mouse leaving window event."""
        self.log.info("Mouse left window, clearing miniview cursor")
        if hasattr(self, 'mini_view'):
            self.mini_view.clear_cursor()

    def on_mouse_enter_sprite_event(self, event):
        """Handle mouse entering canvas."""
        self.log.info("Mouse entered canvas")
        if hasattr(self, 'mini_view'):
            # Update cursor position immediately
            x = (event.pos[0] - self.rect.x) // self.pixel_width
            y = (event.pos[1] - self.rect.y) // self.pixel_height
            if 0 <= x < self.pixels_across and 0 <= y < self.pixels_tall:
                self.mini_view.update_canvas_cursor(x, y, self.active_color)

    def on_mouse_exit_sprite_event(self, event):
        """Handle mouse exiting canvas."""
        self.log.info("Mouse exited canvas")
        if hasattr(self, 'mini_view'):
            self.mini_view.clear_cursor()

    def on_save_file_event(self: Self, filename: str) -> None:
        """Handle save file events."""
        self.log.info(f'Starting save to file: {filename}')
        try:
            self.save(filename=filename)
        except Exception as e:
            self.log.error(f'Error saving file: {e}')
            raise

    def on_load_file_event(self, event: pygame.event.Event, trigger: object = None) -> None:
        """Handle load file event."""
        print("\n=== Starting on_load_file_event ===")
        try:
            filename = event if isinstance(event, str) else event.text
            print(f"Loading canvas from {filename}")

            # Determine file format from extension
            ext = Path(filename).suffix.lower()
            if ext not in ('.yml', '.yaml', '.ini'):
                self.log.error(f"Unsupported file format: {ext}. Use .yml, .yaml, or .ini")
                return

            # Read the raw file content
            with open(filename, 'r') as f:
                content = f.read()
            print(f"Raw file content:\n{content}")

            # Load based on format
            if ext in ('.yml', '.yaml'):
                # Load YAML format
                config = yaml.safe_load(content)
                print("Loading YAML format")

                # Get color definitions from YAML format
                color_map = {}
                for char, color_def in config['colors'].items():
                    color_map[char] = (
                        color_def['red'],
                        color_def['green'],
                        color_def['blue']
                    )
                pixel_text = config['sprite']['pixels']

            elif ext == '.ini':
                # Load INI format
                print("Loading INI format")
                config = configparser.RawConfigParser()
                config.read_string(content)

                # Get color definitions from INI format
                color_map = {}
                for section in config.sections():
                    if len(section) == 1:  # Color sections are single characters
                        color_map[section] = (
                            config.getint(section, 'red'),
                            config.getint(section, 'green'),
                            config.getint(section, 'blue')
                        )
                pixel_text = config.get('sprite', 'pixels', raw=True)

            # Process pixel data
            rows = [row.strip() for row in pixel_text.splitlines() if row.strip()]

            # Validate dimensions
            width = len(rows[0])
            height = len(rows)
            if width != self.pixels_across or height != self.pixels_tall:
                raise ValueError(
                    f"Image dimensions {width}x{height} don't match canvas "
                    f"{self.pixels_across}x{self.pixels_tall}"
                )

            # Update canvas pixels
            for y, row in enumerate(rows):
                for x, char in enumerate(row):
                    if char in color_map:
                        pixel_num = y * self.pixels_across + x
                        self.pixels[pixel_num] = color_map[char]
                        self.dirty_pixels[pixel_num] = True

            # Force redraw
            self.dirty = 1
            self.force_redraw()

            # Update miniview if it exists
            if hasattr(self, 'mini_view'):
                self.mini_view.dirty = 1
                self.mini_view.force_redraw()

        except Exception as e:
            self.log.error(f"Error loading file: {e}")
            raise

    def on_new_file_event(self, event: pygame.event.Event, trigger: object = None) -> None:
        """Handle new file event.

        Args:
            event (pygame.event.Event): The event to handle
            trigger (object, optional): The trigger object. Defaults to None.
        """
        dimensions = event if isinstance(event, str) else event.text
        self.log.info(f"Creating new canvas with dimensions {dimensions}")
        try:
            width, height = map(int, dimensions.lower().split('x'))
            # TODO: Implement actual canvas resizing
            self.log.info(f"Would create {width}x{height} canvas")
        except ValueError:
            self.log.error(f"Invalid dimensions format: {dimensions}")

    def save(self, filename: str, format: str = None) -> None:
        """Save sprite to a file.

        Args:
            filename (str): The filename to save to
            format (str, optional): Format to save in ('yaml' or 'ini').
                                  If None, determined by file extension.
        """
        try:
            # Determine format from extension if not specified
            if format is None:
                ext = Path(filename).suffix.lower()
                if ext in ('.yml', '.yaml'):
                    format = 'yaml'
                elif ext == '.ini':
                    format = 'ini'
                else:
                    raise ValueError(f"Unsupported file format: {ext}. Use .yml, .yaml, or .ini")

            # Get the sprite data
            pixel_data = self.deflate()

            if format == 'yaml':
                # Convert to YAML format
                yaml_data = {
                    'colors': {},
                    'sprite': {
                        'name': pixel_data['sprite']['name'],
                        'pixels': '\n' + pixel_data['sprite']['pixels']  # Add leading newline
                    }
                }

                # Convert color data to YAML format
                for char, rgb in pixel_data['colors'].items():
                    yaml_data['colors'][char] = {
                        'blue': rgb[2],
                        'green': rgb[1],
                        'red': rgb[0]
                    }

                # Write YAML file
                with open(filename, 'w') as f:
                    yaml.dump(yaml_data, f, sort_keys=False, default_flow_style=False)

            elif format == 'ini':
                config = configparser.ConfigParser(
                    dict_type=collections.OrderedDict,
                    empty_lines_in_values=True,
                    strict=True
                )

                # Add sprite section
                config['sprite'] = {
                    'name': pixel_data['sprite']['name'],
                    'pixels': pixel_data['sprite']['pixels']
                }

                # Add color sections
                for char, rgb in pixel_data['colors'].items():
                    config[char] = {
                        'red': str(rgb[0]),
                        'green': str(rgb[1]),
                        'blue': str(rgb[2])
                    }

                # Write INI file
                with open(filename, 'w') as f:
                    config.write(f)

            else:
                raise ValueError(f"Unsupported format: {format}. Must be 'yaml' or 'ini'")

            self.log.info(f"Saved sprite to {filename} in {format} format")

        except Exception as e:
            self.log.error(f"Error saving file: {e}")
            raise

    def deflate(self) -> dict:
        """Deflate sprite data to dictionary format."""
        try:
            self.log.debug(f"Starting deflate for {self.name}")
            self.log.debug(f"Image dimensions: {self.image.get_size()}")

            config = configparser.ConfigParser(
                dict_type=collections.OrderedDict, empty_lines_in_values=True, strict=True
            )

            # Get the raw pixel data and log its size
            pixel_string = pygame.image.tostring(self.image, 'RGB')
            self.log.debug(f"Raw pixel string length: {len(pixel_string)}")

            # Log the first few bytes of pixel data
            self.log.debug(f"First 12 bytes of pixel data: {list(pixel_string[:12])}")

            # Create the generator and log initial state
            raw_pixels = rgb_triplet_generator(pixel_data=pixel_string)
            self.log.debug("Created RGB triplet generator")

            # Try to get the first triplet
            try:
                first_triplet = next(raw_pixels)
                self.log.debug(f"First RGB triplet: {first_triplet}")
                # Reset generator
                raw_pixels = rgb_triplet_generator(pixel_data=pixel_string)
            except StopIteration:
                self.log.error("Generator empty on first triplet!")
                raise

            # Now proceed with the rest of deflate
            raw_pixels = list(raw_pixels)
            self.log.debug(f"Converted {len(raw_pixels)} RGB triplets to list")

            # Continue with original deflate code...
            colors = set(raw_pixels)
            self.log.debug(f"Found {len(colors)} unique colors")

            return config

        except Exception as e:
            self.log.error(f"Error in deflate: {e}")
            raise
>>>>>>> 0c4a3bb7

        # Clear cursor if mouse is outside window
        if not screen_rect.collidepoint(mouse_pos):
            self.clear_cursor()

<<<<<<< HEAD
        if self.dirty:
            self.force_redraw()
            self.dirty = 0

    def clear_cursor(self):
        """Clear the cursor and force a redraw."""
        if self.canvas_cursor_pos is not None:
            self.log.info("Clearing miniview cursor")
            self.canvas_cursor_pos = None
            self.dirty = 1
            self.force_redraw()

    @staticmethod
    def pixels_per_pixel(pixels_across: int, pixels_tall: int) -> tuple[int, int]:
        """Calculate the size of each pixel in the miniview."""
        return (2, 2)  # Fixed 2x2 pixels for mini view


@dataclass
class AIRequest:
    """Data structure for AI requests."""
    prompt: str
    request_id: str

@dataclass
class AIResponse:
    """Data structure for AI responses."""
    content: Optional[str]
    error: Optional[str] = None

def ai_worker(request_queue: "multiprocessing.Queue[AIRequest]",
             response_queue: "multiprocessing.Queue[tuple[str, AIResponse]]") -> None:
    """Worker process for handling AI requests.

    Args:
        request_queue: Queue to receive requests from
        response_queue: Queue to send responses to
    """
    # Set up logging for AI worker process
    log = logging.getLogger('game.ai')
    log.setLevel(logging.INFO)

    if not log.handlers:
        handler = logging.StreamHandler()
        formatter = logging.Formatter('%(name)s - %(levelname)s - %(message)s')
        handler.setFormatter(formatter)
        log.addHandler(handler)

    log.info("AI worker process initializing...")

    try:
        log.info("Attempting to import aisuite...")
        import aisuite as ai
        log.info("AI worker process started")

        log.info("Initializing AI client...")
        client = ai.Client()
        log.info("AI client initialized")

        while True:
            try:
                log.info("Waiting for next request...")
                request = request_queue.get()
                if request is None:  # Shutdown signal
                    log.info("Received shutdown signal, closing AI worker")
                    break

                log.info(f"Processing AI request: {request.prompt[:50]}...")

                response = client.chat.completions.create(
                    model=AI_MODEL,
                    messages=[
                        {"role": "user", "content": request.prompt}
                    ]
                )

                log.info("AI response received, sending back to main process")
                response_queue.put((
                    request.request_id,
                    AIResponse(content=response.choices[0].message.content)
                ))

            except Exception as e:
                log.error(f"Error processing AI request: {e}")
                if request:
                    response_queue.put((
                        request.request_id,
                        AIResponse(content=None, error=str(e))
                    ))
    except ImportError as e:
        log.error(f"Failed to import aisuite: {e}")
        raise
    except Exception as e:
        log.error(f"Fatal error in AI worker process: {e}")
        raise
=======
class MiniView(BitmappySprite):
    """Mini View."""

    log = LOG
    BACKGROUND_COLORS = [
        (0, 255, 255),    # Cyan
        (0, 0, 0),        # Black
        (128, 128, 128),  # Gray
        (255, 255, 255),  # White
        (255, 0, 255),    # Magenta
        (0, 255, 0),      # Green
        (0, 0, 255),      # Blue
        (255, 255, 0),    # Yellow
        (64, 64, 64),     # Dark Gray
        (192, 192, 192),  # Light Gray
    ]

    def __init__(self, pixels, x, y, width, height, name='Mini View', groups=None):
        self.pixels_across = width
        self.pixels_tall = height
        pixel_width, pixel_height = self.pixels_per_pixel(width, height)
        actual_width = width * pixel_width
        actual_height = height * pixel_height

        super().__init__(
            x=x,
            y=y,
            width=actual_width,
            height=actual_height,
            name=name,
            groups=groups
        )

        self.pixels = pixels
        self.dirty_pixels = [True] * len(pixels)
        self.background_color_index = 0
        self.background_color = self.BACKGROUND_COLORS[self.background_color_index]

        # Create initial surface
        self.image = pygame.Surface((actual_width, actual_height))
        self.rect = self.image.get_rect(x=x, y=y)

        # Initialize cursor and mouse tracking state
        self.canvas_cursor_pos = None
        self.cursor_color = (0, 0, 0)  # Will be updated from canvas's active color
        self.mouse_in_canvas = False

        self.dirty = 1
        self.force_redraw()
        self.log.info("MiniView initialized")

    def on_left_mouse_button_down_event(self, event):
        """Handle left mouse button to cycle background color."""
        if self.rect.collidepoint(event.pos):
            self.log.info(f"MiniView clicked at {event.pos}, rect is {self.rect}")
            old_color = self.background_color
            self.background_color_index = (self.background_color_index + 1) % len(self.BACKGROUND_COLORS)
            self.background_color = self.BACKGROUND_COLORS[self.background_color_index]
            self.log.info(f"MiniView background color changing from {old_color} to {self.background_color}")
            self.dirty = 1
            self.log.info("Setting dirty flag and calling force_redraw")
            self.force_redraw()
            return True
        return False

    def update_canvas_cursor(self, x, y, active_color=None):
        """Update the cursor position and color from the main canvas."""
        if x is None or y is None:
            self.clear_cursor()
            return

        if not (0 <= x < self.pixels_across and 0 <= y < self.pixels_tall):
            self.clear_cursor()
            return

        if active_color is not None:
            self.cursor_color = active_color

        old_pos = self.canvas_cursor_pos
        self.canvas_cursor_pos = (x, y)

        if old_pos != self.canvas_cursor_pos:
            self.dirty = 1

    def on_pixel_update_event(self, event, trigger):
        """Handle pixel update events."""
        if hasattr(trigger, 'pixel_number'):
            pixel_num = trigger.pixel_number
            new_color = trigger.pixel_color
            self.log.info(f"MiniView updating pixel {pixel_num} to color {new_color}")

            self.pixels[pixel_num] = new_color
            self.dirty_pixels[pixel_num] = True
            self.dirty = 1

    def force_redraw(self):
        """Force a complete redraw of the miniview."""
        self.log.info(f"Starting force_redraw with background color {self.background_color}")
        self.image.fill(self.background_color)
        pixel_width, pixel_height = self.pixels_per_pixel(self.pixels_across, self.pixels_tall)

        # Draw all non-magenta pixels
        for i, pixel in enumerate(self.pixels):
            if pixel != (255, 0, 255):  # Skip magenta pixels
                x = (i % self.pixels_across) * pixel_width
                y = (i // self.pixels_across) * pixel_height
                pygame.draw.rect(
                    self.image,
                    pixel,
                    (x, y, pixel_width, pixel_height)
                )

        # # Only draw cursor if we have a valid position AND mouse is in canvas
        # canvas = None
        # for group in self.groups():
        #     for sprite in group.sprites():
        #         if isinstance(sprite, CanvasSprite):
        #             canvas = sprite
        #             break
        #     if canvas:
        #         break

        # if (self.canvas_cursor_pos is not None and
        #     canvas and
        #     canvas.rect.collidepoint(pygame.mouse.get_pos())):
        #     x = self.canvas_cursor_pos[0] * pixel_width
        #     y = self.canvas_cursor_pos[1] * pixel_height
        #     pygame.draw.rect(
        #         self.image,
        #         self.cursor_color,
        #         (x, y, pixel_width, pixel_height),
        #         1  # Border thickness
        #     )

        self.log.debug(f"MiniView force redraw complete with background {self.background_color}")

    def update(self):
        """Update the miniview display."""
        # Get mouse position and window size
        mouse_pos = pygame.mouse.get_pos()
        screen_info = pygame.display.Info()
        screen_rect = pygame.Rect(0, 0, screen_info.current_w, screen_info.current_h)

        # Clear cursor if mouse is outside window
        if not screen_rect.collidepoint(mouse_pos):
            self.clear_cursor()

        if self.dirty:
            self.force_redraw()
            self.dirty = 0

    def clear_cursor(self):
        """Clear the cursor and force a redraw."""
        if self.canvas_cursor_pos is not None:
            self.log.info("Clearing miniview cursor")
            self.canvas_cursor_pos = None
            self.dirty = 1
            self.force_redraw()

    @staticmethod
    def pixels_per_pixel(pixels_across: int, pixels_tall: int) -> tuple[int, int]:
        """Calculate the size of each pixel in the miniview."""
        return (2, 2)  # Fixed 2x2 pixels for mini view
>>>>>>> 0c4a3bb7


class BitmapEditorScene(Scene):
    """Bitmap Editor Scene."""

    log = LOG

    # Set your game name/version here.
    NAME = 'Bitmappy'
    VERSION = '1.0'

<<<<<<< HEAD
    def __init__(self, options: dict | None = None, *args, **kwargs):
=======
    def __init__(self, options: dict, groups: pygame.sprite.LayeredDirty | None = None) -> None:
>>>>>>> 0c4a3bb7
        """Initialize the Bitmap Editor Scene.

        Args:
            *args: The positional arguments.
            **kwargs: The keyword arguments.

        Returns:
            None

        Raises:
            None
        """
        if options is None:
            options = {}

        # Set default size if not provided
        if 'size' not in options:
            options['size'] = '32x32'  # Default canvas size

<<<<<<< HEAD
        super().__init__(options=options, *args, **kwargs)

=======
>>>>>>> 0c4a3bb7
        menu_bar_height = 24  # Taller menu bar

        # Different heights for icon vs text items
        icon_height = 16  # Smaller height for icon
        menu_item_height = menu_bar_height  # Full height for text items
<<<<<<< HEAD

        # Different vertical offsets for icon vs text
        icon_y = (menu_bar_height - icon_height) // 2 - 2  # Center the icon and move up 2px
        menu_item_y = 0  # Text items use full height

=======

        # Different vertical offsets for icon vs text
        icon_y = (menu_bar_height - icon_height) // 2 - 2  # Center the icon and move up 2px
        menu_item_y = 0  # Text items use full height

>>>>>>> 0c4a3bb7
        # Create the menu bar using the UI library's MenuBar
        self.menu_bar = MenuBar(
            name='Menu Bar',
            x=0,
            y=0,
            width=self.screen_width,
            height=menu_bar_height,
            groups=self.all_sprites
        )

        # Add the raspberry icon with its specific height
        icon_path = resource_path("glitcygames", "assets", "raspberry.cfg")
        self.menu_icon = MenuItem(
            name=None,
            x=4,  # Added 4px offset from left
            y=icon_y,
            width=16,
            height=icon_height,  # Use icon-specific height
            filename=icon_path,
            groups=self.all_sprites
<<<<<<< HEAD
        )
        self.menu_bar.add_menu(self.menu_icon)

        # Calculate initial offsets that will be added by MenuBar
        menu_bar_offset_x = self.menu_bar.menu_offset_x  # Usually equals border_width (2)
        menu_bar_offset_y = self.menu_bar.menu_offset_y

        # Add all menus with full height
        menu_item_x = 0  # Start at left edge
        icon_width = 16  # Width of the raspberry icon
        menu_spacing = 2  # Reduced spacing between items
        menu_item_width = 48
        border_offset = self.menu_bar.border_width  # Usually 2px

        # Start after icon, compensating for border
        menu_item_x = (icon_width + menu_spacing) - border_offset

        new_menu = MenuItem(
            name="New",
            x=menu_item_x,
            y=menu_item_y - border_offset,  # Compensate for y border too
            width=menu_item_width,
            height=menu_item_height,
            groups=self.all_sprites
        )
        self.menu_bar.add_menu(new_menu)

        # Move to next position
        menu_item_x += menu_item_width + menu_spacing

        save_menu = MenuItem(
            name="Save",
            x=menu_item_x,
            y=menu_item_y - border_offset,
            width=menu_item_width,
            height=menu_item_height,
            groups=self.all_sprites
        )
        self.menu_bar.add_menu(save_menu)

        # Move to next position
        menu_item_x += menu_item_width + menu_spacing

        load_menu = MenuItem(
            name="Load",
            x=menu_item_x,
            y=menu_item_y - border_offset,
            width=menu_item_width,
            height=menu_item_height,
            groups=self.all_sprites
        )
=======
        )
        self.menu_bar.add_menu(self.menu_icon)

        # Calculate initial offsets that will be added by MenuBar
        menu_bar_offset_x = self.menu_bar.menu_offset_x  # Usually equals border_width (2)
        menu_bar_offset_y = self.menu_bar.menu_offset_y

        # Add all menus with full height
        menu_item_x = 0  # Start at left edge
        icon_width = 16  # Width of the raspberry icon
        menu_spacing = 2  # Reduced spacing between items
        menu_item_width = 48
        border_offset = self.menu_bar.border_width  # Usually 2px

        # Start after icon, compensating for border
        menu_item_x = (icon_width + menu_spacing) - border_offset

        new_menu = MenuItem(
            name="New",
            x=menu_item_x,
            y=menu_item_y - border_offset,  # Compensate for y border too
            width=menu_item_width,
            height=menu_item_height,
            groups=self.all_sprites
        )
        self.menu_bar.add_menu(new_menu)

        # Move to next position
        menu_item_x += menu_item_width + menu_spacing

        save_menu = MenuItem(
            name="Save",
            x=menu_item_x,
            y=menu_item_y - border_offset,
            width=menu_item_width,
            height=menu_item_height,
            groups=self.all_sprites
        )
        self.menu_bar.add_menu(save_menu)

        # Move to next position
        menu_item_x += menu_item_width + menu_spacing

        load_menu = MenuItem(
            name="Load",
            x=menu_item_x,
            y=menu_item_y - border_offset,
            width=menu_item_width,
            height=menu_item_height,
            groups=self.all_sprites
        )
>>>>>>> 0c4a3bb7
        self.menu_bar.add_menu(load_menu)

        # Move to next position
        menu_item_x += menu_item_width + menu_spacing

        quit_menu = MenuItem(
            name="Quit",
            x=menu_item_x,
            y=menu_item_y - border_offset,
            width=menu_item_width,
            height=menu_item_height,
            groups=self.all_sprites
        )
        self.menu_bar.add_menu(quit_menu)

        # Calculate available space (adjusted for taller menu bar)
        bottom_margin = 100  # Space needed for sliders and color well
        available_height = self.screen_height - bottom_margin - menu_bar_height  # Use menu_bar_height instead of 32

        # Calculate pixel size to fit the canvas in the available space
<<<<<<< HEAD
        width, height = options['size'].split('x')
=======
        width, height = options.get('size', '32x32').split('x')
>>>>>>> 0c4a3bb7
        pixels_across = int(width)
        pixels_tall = int(height)

        pixel_size = min(
            available_height // pixels_tall,  # Height-based size
            (self.screen_width * 2 // 3) // pixels_across  # Width-based size (use 2/3 of screen width)
        )

        # Create the canvas with the calculated pixel dimensions
        self.canvas = CanvasSprite(
            name='Bitmap Canvas',
            x=0,
            y=menu_bar_height,  # Position canvas right below menu bar
            pixels_across=pixels_across,
            pixels_tall=pixels_tall,
            pixel_width=pixel_size,
            pixel_height=pixel_size,
            groups=self.all_sprites,
        )

<<<<<<< HEAD
        width, height = options['size'].split('x')
=======
        width, height = options.get('size').split('x')
>>>>>>> 0c4a3bb7
        CanvasSprite.WIDTH = int(width)
        CanvasSprite.HEIGHT = int(height)

        # First create the sliders
        slider_height = 9
        slider_width = 256
        slider_x = 10
        label_width = 32  # Width of the text sprite
        label_padding = 10  # Padding between slider and label
        well_padding = 20  # Padding between labels and color well

        self.red_slider = SliderSprite(
            name='R',
            x=slider_x,
            y=self.screen_height - 70,
            width=slider_width,
            height=slider_height,
            parent=self,
            groups=self.all_sprites,
        )

        self.green_slider = SliderSprite(
            name='G',
            x=slider_x,
            y=self.screen_height - 50,
            width=slider_width,
            height=slider_height,
            parent=self,
            groups=self.all_sprites,
        )

        self.blue_slider = SliderSprite(
            name='B',
            x=slider_x,
            y=self.screen_height - 30,
            width=slider_width,
            height=slider_height,
            parent=self,
            groups=self.all_sprites,
        )

        # Create the color well to the right of the sliders AND their labels
        well_size = 64
        total_slider_width = slider_width + label_padding + label_width  # Full width including label

        self.color_well = ColorWellSprite(
            name='Color Well',
            x=slider_x + total_slider_width + well_padding,  # Position after sliders + labels + padding
            y=self.screen_height - 70,  # Align with top slider
            width=well_size,
            height=well_size,
            parent=self,
            groups=self.all_sprites,
        )

        self.red_slider.value = 0
        self.blue_slider.value = 0
        self.green_slider.value = 0

        self.color_well.active_color = (
            self.red_slider.value,
            self.green_slider.value,
            self.blue_slider.value,
        )

        self.canvas.active_color = self.color_well.active_color

        self.all_sprites.clear(self.screen, self.background)

        # TODO: Plumb this into the scene manager
        # self.register_game_event('save', self.on_save_event)
        # self.register_game_event('load', self.on_load_event)

        self.new_canvas_dialog_scene = NewCanvasDialogScene(
            options=self.options, previous_scene=self
        )
        self.load_dialog_scene = LoadDialogScene(options=self.options, previous_scene=self)
        self.save_dialog_scene = SaveDialogScene(options=self.options, previous_scene=self)

        # These are set up in the GameEngine class.
        self.log.info(f'Game Options: {kwargs}')

        # Calculate debug text box position and size
        debug_x = self.color_well.rect.right + well_padding  # Start after color well
        debug_y = self.canvas.rect.bottom + well_padding  # Position below canvas
        debug_width = self.screen_width - debug_x - well_padding  # Width from color well to right edge
        debug_height = (self.screen_height - debug_y - well_padding)  # Height from canvas bottom to screen bottom

        # Create the debug text box
        self.debug_text = MultiLineTextBox(
            name='Debug Output',
            x=debug_x,
            y=debug_y,
            width=debug_width,
            height=debug_height,
            text='',  # Changed to empty string
            parent=self,  # Pass self as parent
            groups=self.all_sprites
        )

    def on_menu_item_event(self: Self, event: pygame.event.Event) -> None:
        """Handle the menu item event.

        Args:
            event (pygame.event.Event): The pygame event.

        Returns:
            None

        Raises:
            None
        """
        self.log.info(f'Scene got menu item event: {event}')
        if not event.menu.name:
            # This is for the system menu.
            self.log.info('System Menu Clicked')
        elif event.menu.name == 'New':
            self.on_new_canvas_dialog_event(event=event)
        elif event.menu.name == 'Save':
            self.on_save_dialog_event(event=event)
        elif event.menu.name == 'Load':
            self.on_load_dialog_event(event=event)
        elif event.menu.name == 'Quit':
            self.log.info('User quit from menu item.')
            self.scene_manager.quit()
        else:
            self.log.info(f'Unhandled Menu Item: {event.menu.name}')
        self.dirty = 1

    # NB: Keepings this around causes GG-7 not to manifest... curious.
    # This function is extraneous now that on_new_canvas_dialog_event exists.
    #
    # There is also some dialog drawing goofiness when keeping this which
    # goes away when we remove it.
    #
    # Keeping as a workaround for GG-7 for now.
    def on_new_file_event(self: Self, event: pygame.event.Event) -> None:
        """Handle the new file event.

        Args:
            event (pygame.event.Event): The pygame event.

        Returns:
            None

        Raises:
            None
        """
        self.new_canvas_dialog_scene.all_sprites.clear(
            self.new_canvas_dialog_scene.screen, self.screenshot
        )
        self.canvas.on_new_file_event(event=event, trigger=event)
        self.dirty = 1

    def on_new_canvas_dialog_event(self: Self, event: pygame.event.Event) -> None:
        """Handle the new canvas dialog event.

        Args:
            event (pygame.event.Event): The pygame event.

        Returns:
            None

        Raises:
            None
        """
        self.new_canvas_dialog_scene.all_sprites.clear(
            self.new_canvas_dialog_scene.screen, self.screenshot
        )
        self.next_scene = self.new_canvas_dialog_scene
        self.dirty = 1

    def on_load_dialog_event(self: Self, event: pygame.event.Event) -> None:
        """Handle the load dialog event.

        Args:
            event (pygame.event.Event): The pygame event.

        Returns:
            None

        Raises:
            None
        """
        self.load_dialog_scene.all_sprites.clear(self.load_dialog_scene.screen, self.screenshot)
        self.next_scene = self.load_dialog_scene
        self.dirty = 1

    def on_save_dialog_event(self: Self, event: pygame.event.Event) -> None:
        """Handle the save dialog event.

        Args:
            event (pygame.event.Event): The pygame event.

        Returns:
            None

        Raises:
            None
        """
        self.save_dialog_scene.all_sprites.clear(self.save_dialog_scene.screen, self.screenshot)
        self.next_scene = self.save_dialog_scene
        self.dirty = 1

    def on_color_well_event(self: Self, event: pygame.event.Event, trigger: object) -> None:
        """Handle the color well event.

        Args:
            event (pygame.event.Event): The pygame event.
            trigger (object): The trigger object.

        Returns:
            None

        Raises:
            None
        """
        self.log.info('COLOR WELL EVENT')

    def on_slider_event(self: Self, event: pygame.event.Event, trigger: object) -> None:
        """Handle the slider event.

        Args:
            event (pygame.event.Event): The pygame event.
            trigger (object): The trigger object.

        Returns:
            None

        Raises:
            None
        """
        value = trigger.value

        self.log.debug(f'Slider: event: {event}, trigger: {trigger} value: {value}')

        if value < MIN_COLOR_VALUE:
            value = MIN_COLOR_VALUE
            trigger.value = MIN_COLOR_VALUE
        elif value > MAX_COLOR_VALUE:
            value = MAX_COLOR_VALUE
            trigger.value = MAX_COLOR_VALUE

        if trigger.name == 'R':
            self.red_slider.value = value
        elif trigger.name == 'G':
            self.green_slider.value = value
        elif trigger.name == 'B':
            self.blue_slider.value = value

        self.color_well.active_color = (
            self.red_slider.value,
            self.green_slider.value,
            self.blue_slider.value,
        )
        self.canvas.active_color = (
            self.red_slider.value,
            self.green_slider.value,
            self.blue_slider.value,
        )

    def on_right_mouse_button_up_event(self: Self, event: pygame.event.Event) -> None:
        """Handle the right mouse button up event.

        Args:
            event (pygame.event.Event): The pygame event.

        Returns:
            None

        Raises:
            None
        """
        # If we're on the edge of an outside pixel, ignore
        # the right click so we don't crash.
        try:
            red, green, blue, alpha = self.screen.get_at(event.pos)
            self.log.info(f'Red: {red}, Green: {green}, Blue: {blue}, Alpha: {alpha}')

            # TODO: Make this a proper type.
            trigger = pygame.event.Event(0, {'name': 'R', 'value': red})
            self.on_slider_event(event=event, trigger=trigger)

            trigger = pygame.event.Event(0, {'name': 'G', 'value': green})
            self.on_slider_event(event=event, trigger=trigger)

            trigger = pygame.event.Event(0, {'name': 'B', 'value': blue})
            self.on_slider_event(event=event, trigger=trigger)
        except IndexError:
            pass

    def on_left_mouse_button_down_event(self: Self, event: pygame.event.Event) -> None:
        """Handle the left mouse button down event.

        Args:
            event (pygame.event.Event): The pygame event.

        Returns:
            None

        Raises:
            None
        """
        sprites = self.sprites_at_position(pos=event.pos)

        for sprite in sprites:
            sprite.on_left_mouse_button_down_event(event)

    def on_left_mouse_button_up_event(self: Self, event: pygame.event.Event) -> None:
        """Handle the left mouse button up event.

        Args:
            event (pygame.event.Event): The pygame event.

        Returns:
            None

        Raises:
            None
        """
        sprites = self.sprites_at_position(pos=event.pos)

        for sprite in sprites:
            sprite.on_left_mouse_button_up_event(event)

    def on_left_mouse_drag_event(self: Self, event: pygame.event.Event, trigger: object) -> None:
        """Handle the left mouse drag event.

        Args:
            event (pygame.event.Event): The pygame event.
            trigger (object): The trigger object.

        Returns:
            None

        Raises:
            None
        """
        self.canvas.on_left_mouse_drag_event(event, trigger)

        try:
            sprites = self.sprites_at_position(pos=event.pos)

            for sprite in sprites:
                sprite.on_left_mouse_drag_event(event, trigger)
        except AttributeError:
            pass

    # def on_menu_item_event(self, event: pygame.event.Event) -> None:
    #     """Handle the menu item event.

    #     Args:
    #         event (pygame.event.Event): The pygame event.
    #         trigger (object): The trigger object.

    #     Returns:
    #         None
    #     """
    #     self.log.info(f'Scene got menu item event: {event}')

    def on_mouse_drag_event(self: Self, event: pygame.event.Event, trigger: object) -> None:
        """Handle mouse drag events.

        Args:
            event (pygame.event.Event): The event to handle
            trigger (object): The trigger object
        """
        for sprite in self.all_sprites:
            if hasattr(sprite, 'on_mouse_drag_event'):
                sprite.on_mouse_drag_event(event, trigger)

<<<<<<< HEAD
    def on_text_submit_event(self, text: str) -> None:
        """Handle text submission from MultiLineTextBox."""
        self.log.info(f"AI Sprite Generation Request: '{text}'")

        # Only process AI requests if we have an active queue
        if not self.ai_request_queue:
            if hasattr(self, 'debug_text'):
                self.debug_text.text = "AI processing not available"
            return

        messages: list[dict[str, str]] = [
            {
                "role": "system",
                "content": """
                    You are a helpful assistant in a bitmap editor that can create
                    game content for game developers.
                """.strip()
            },
            {
                "role": "user",
                "content": f"""
                    Here are some example sprites that I've created.  Use these
                    as training data to understand how to create new sprites:

                    {'\n'.join([str(data) for data in AI_TRAINING_DATA])}
                """.strip()
            },
            {
                "role": "assistant",
                "content": """
                    Thank you for providing those sprite examples. I understand
                        that each sprite consists of:

                        1. A name
                        2. A pixel layout using ASCII characters
                        3. A color palette mapping numbers to RGB values

                    I'll use this format when suggesting new sprites.
                """.strip()
            },
            {
                "role": "user",
                "content": """
                    Great! When I ask you to create a sprite, please provide:
                        1. A name for the sprite
                        2. The pixel layout using ASCII characters (0-7)
                        3. The RGB values for each color used

                    For example, if I ask for a heart sprite, you might respond with:

                    [sprite]
                    name = heart
                    pixels =
                        0000000
                        0110110
                        0111110
                        0011100
                        0001000
                        0000000

                    [0]
                    red = 0
                    green = 0
                    blue = 0

                    [1]
                    red = 255
                    green = 0
                    blue = 0
                """.strip()
            },
            {
                "role": "assistant",
                "content": """
                    I understand. I'll format my sprite suggestions using the .ini
                        format with sections for:
                            - [sprite] containing name and pixel layout
                            - [0] through [7] for color definitions
                            - RGB values from 0-255 for each color

                    I'll ensure the pixel layout uses only the defined color indices.
                """.strip()
            }
        ]

        try:
            # Create unique request ID
            request_id = str(time.time())

            # Combine original prompt with training messages
            full_prompt = text.strip()
            messages.append({
                "role": "user",
                "content": full_prompt
            })

            # Send request to worker
            request = AIRequest(prompt=full_prompt, request_id=request_id)
            self.ai_request_queue.put(request)

            # Store request ID
            self.pending_ai_requests[request_id] = text

            # Update UI to show pending state
            if hasattr(self, 'debug_text'):
                self.debug_text.text = "Processing AI request..."

        except Exception as e:
            self.log.error(f"Error submitting AI request: {e}")
            if hasattr(self, 'debug_text'):
                self.debug_text.text = f"Error: {str(e)}"

    def setup(self):
        """Set up the bitmap editor scene."""
        super().setup()

        # Initialize AI processing components
        self.pending_ai_requests = {}
        self.ai_request_queue = None
        self.ai_response_queue = None
        self.ai_process = None

        # Check if we're in the main process
        if multiprocessing.current_process().name == 'MainProcess':
            self.log.info("Initializing AI worker process...")
            self.ai_request_queue = multiprocessing.Queue()
            self.ai_response_queue = multiprocessing.Queue()
            self.ai_process = multiprocessing.Process(
                target=ai_worker,
                args=(self.ai_request_queue, self.ai_response_queue),
                daemon=True
            )
            self.log.info("Starting AI worker process...")
            self.ai_process.start()
            self.log.info("AI worker process started with PID: %d", self.ai_process.pid)

    def update(self):
        """Update scene state."""
        super().update()

        # Check for AI responses
        if hasattr(self, 'ai_response_queue') and self.ai_response_queue:
            try:
                response = self.ai_response_queue.get_nowait()
                if response:
                    breakpoint()
                    request_id = response.request_id
                    self.log.info(f"Got AI response for request {request_id}")

                    # Create temp file with .ini extension
                    with tempfile.NamedTemporaryFile(mode='w', suffix='.ini', delete=False) as tmp:
                        tmp.write(response.content)
                        tmp_path = tmp.name
                        self.log.info(f"Saved AI response to temp file: {tmp_path}")

                    # Load the sprite from the temp file
                    try:
                        self.canvas.load(filename=tmp_path)
                        if hasattr(self, 'debug_text'):
                            self.debug_text.text = "AI sprite loaded successfully"
                    except Exception as e:
                        self.log.error(f"Error loading AI sprite: {e}")
                        if hasattr(self, 'debug_text'):
                            self.debug_text.text = f"Error loading sprite: {str(e)}"

                    # Clean up temp file
                    try:
                        os.unlink(tmp_path)
                    except Exception as e:
                        self.log.error(f"Error cleaning up temp file: {e}")

                    # Remove from pending requests
                    if request_id in self.pending_ai_requests:
                        del self.pending_ai_requests[request_id]

            except Empty:
                pass

    def cleanup(self):
        """Clean up resources."""
        # Signal AI worker to shut down
        if hasattr(self, 'ai_request_queue'):
            try:
                self.ai_request_queue.put(None, timeout=1.0)  # Add timeout
            except:
                pass  # Ignore queue errors during shutdown

        # Wait for AI process to finish
        if hasattr(self, 'ai_process'):
            try:
                self.ai_process.join(timeout=1.0)
                if self.ai_process.is_alive():
                    self.ai_process.terminate()
                    self.ai_process.join(timeout=0.1)  # Short timeout for terminate
                    if self.ai_process.is_alive():
                        self.ai_process.kill()  # Force kill if still alive
            except:
                pass  # Ignore process cleanup errors

        # Close queues
        if hasattr(self, 'ai_request_queue'):
            self.ai_request_queue.close()
        if hasattr(self, 'ai_response_queue'):
            self.ai_response_queue.close()

        super().cleanup()

=======
>>>>>>> 0c4a3bb7
    @classmethod
    def args(cls, parser: argparse.ArgumentParser) -> None:
        """Add command line arguments.

        Args:
            parser (argparse.ArgumentParser): The argument parser.

        Returns:
            None

        Raises:
            None
        """
        parser.add_argument(
            '-v', '--version', action='store_true', help='print the game version and exit'
        )
        parser.add_argument('-s', '--size', default='32x32')

    def handle_event(self, event):
        """Handle pygame events."""
        super().handle_event(event)

        if event.type == pygame.WINDOWLEAVE:
            # Notify sprites that mouse left window
            for sprite in self.all_sprites:
                if hasattr(sprite, 'on_mouse_leave_window_event'):
                    sprite.on_mouse_leave_window_event(event)

    def deflate(self: Self) -> dict:
        """Deflate a sprite to a Bitmappy config file."""
        try:
            self.log.debug(f"Starting deflate for {self.name}")
            self.log.debug(f"Image dimensions: {self.image.get_size()}")

            config = configparser.ConfigParser(
                dict_type=collections.OrderedDict, empty_lines_in_values=True, strict=True
            )

            # Get the raw pixel data and log its size
            pixel_string = pygame.image.tostring(self.image, 'RGB')
            self.log.debug(f"Raw pixel string length: {len(pixel_string)}")

            # Log the first few bytes of pixel data
            self.log.debug(f"First 12 bytes of pixel data: {list(pixel_string[:12])}")

            # Create the generator and log initial state
            raw_pixels = rgb_triplet_generator(pixel_data=pixel_string)
            self.log.debug("Created RGB triplet generator")

            # Try to get the first triplet
            try:
                first_triplet = next(raw_pixels)
                self.log.debug(f"First RGB triplet: {first_triplet}")
                # Reset generator
                raw_pixels = rgb_triplet_generator(pixel_data=pixel_string)
            except StopIteration:
                self.log.error("Generator empty on first triplet!")
                raise

            # Now proceed with the rest of deflate
            raw_pixels = list(raw_pixels)
            self.log.debug(f"Converted {len(raw_pixels)} RGB triplets to list")

            # Continue with original deflate code...
            colors = set(raw_pixels)
            self.log.debug(f"Found {len(colors)} unique colors")

            return config

        except Exception as e:
            self.log.error(f"Error in deflate: {e}")
            raise


def main() -> None:
    """Main function.

    Args:
        None

    Returns:
        None

    Raises:
        None
    """
    icon_path = Path(__file__).parent / 'resources' / 'bitmappy.png'

    GameEngine(
        game=BitmapEditorScene,
        icon=icon_path
    ).start()


if __name__ == '__main__':
    main()<|MERGE_RESOLUTION|>--- conflicted
+++ resolved
@@ -22,7 +22,6 @@
 from glitchygames.events.mouse import MousePointer
 from glitchygames.pixels import image_from_pixels, pixels_from_data
 from glitchygames.scenes import Scene
-<<<<<<< HEAD
 from glitchygames.sprites import BitmappySprite, SPRITE_GLYPHS
 from glitchygames.ui import ColorWellSprite, InputDialog, MenuBar, MenuItem, SliderSprite, MultiLineTextBox
 import multiprocessing
@@ -32,11 +31,9 @@
 import time
 import tempfile
 import os
-=======
 from glitchygames.sprites import BitmappySprite
 from glitchygames.ui import ColorWellSprite, InputDialog, MenuBar, MenuItem, SliderSprite
 import yaml  # Add to imports at top
->>>>>>> 0c4a3bb7
 
 LOG = logging.getLogger('game')
 
@@ -64,8 +61,6 @@
         # Running in normal Python environment
         return Path(__file__).parent.parent.joinpath(*path_segments[1:])
 
-<<<<<<< HEAD
-
 AI_MODEL = "anthropic:claude-3-sonnet-20240229"
 AI_TIMEOUT = 30  # Seconds to wait for AI response
 AI_QUEUE_SIZE = 10
@@ -107,12 +102,6 @@
 else:
     LOG.warning(f"Sprite config directory not found: {SPRITE_CONFIG_DIR}")
 
-breakpoint()
-
-
-
-=======
->>>>>>> 0c4a3bb7
 
 class GGUnhandledMenuItemError(Exception):
     """Glitchy Games Unhandled Menu Item Error."""
@@ -671,7 +660,6 @@
             name=name,
             groups=groups,
         )
-<<<<<<< HEAD
 
         # Store pixel-related attributes
         self.pixels_across = pixels_across
@@ -1124,7 +1112,6 @@
         mouse_pos = pygame.mouse.get_pos()
         screen_info = pygame.display.Info()
         screen_rect = pygame.Rect(0, 0, screen_info.current_w, screen_info.current_h)
-=======
 
         # Store pixel-related attributes
         self.pixels_across = pixels_across
@@ -1516,13 +1503,11 @@
         except Exception as e:
             self.log.error(f"Error in deflate: {e}")
             raise
->>>>>>> 0c4a3bb7
 
         # Clear cursor if mouse is outside window
         if not screen_rect.collidepoint(mouse_pos):
             self.clear_cursor()
 
-<<<<<<< HEAD
         if self.dirty:
             self.force_redraw()
             self.dirty = 0
@@ -1618,7 +1603,7 @@
     except Exception as e:
         log.error(f"Fatal error in AI worker process: {e}")
         raise
-=======
+
 class MiniView(BitmappySprite):
     """Mini View."""
 
@@ -1782,7 +1767,6 @@
     def pixels_per_pixel(pixels_across: int, pixels_tall: int) -> tuple[int, int]:
         """Calculate the size of each pixel in the miniview."""
         return (2, 2)  # Fixed 2x2 pixels for mini view
->>>>>>> 0c4a3bb7
 
 
 class BitmapEditorScene(Scene):
@@ -1794,11 +1778,8 @@
     NAME = 'Bitmappy'
     VERSION = '1.0'
 
-<<<<<<< HEAD
-    def __init__(self, options: dict | None = None, *args, **kwargs):
-=======
+
     def __init__(self, options: dict, groups: pygame.sprite.LayeredDirty | None = None) -> None:
->>>>>>> 0c4a3bb7
         """Initialize the Bitmap Editor Scene.
 
         Args:
@@ -1818,29 +1799,18 @@
         if 'size' not in options:
             options['size'] = '32x32'  # Default canvas size
 
-<<<<<<< HEAD
-        super().__init__(options=options, *args, **kwargs)
-
-=======
->>>>>>> 0c4a3bb7
+        super().__init__(options=options, groups=groups)
+
         menu_bar_height = 24  # Taller menu bar
 
         # Different heights for icon vs text items
         icon_height = 16  # Smaller height for icon
         menu_item_height = menu_bar_height  # Full height for text items
-<<<<<<< HEAD
 
         # Different vertical offsets for icon vs text
         icon_y = (menu_bar_height - icon_height) // 2 - 2  # Center the icon and move up 2px
         menu_item_y = 0  # Text items use full height
 
-=======
-
-        # Different vertical offsets for icon vs text
-        icon_y = (menu_bar_height - icon_height) // 2 - 2  # Center the icon and move up 2px
-        menu_item_y = 0  # Text items use full height
-
->>>>>>> 0c4a3bb7
         # Create the menu bar using the UI library's MenuBar
         self.menu_bar = MenuBar(
             name='Menu Bar',
@@ -1861,7 +1831,6 @@
             height=icon_height,  # Use icon-specific height
             filename=icon_path,
             groups=self.all_sprites
-<<<<<<< HEAD
         )
         self.menu_bar.add_menu(self.menu_icon)
 
@@ -1913,8 +1882,6 @@
             height=menu_item_height,
             groups=self.all_sprites
         )
-=======
-        )
         self.menu_bar.add_menu(self.menu_icon)
 
         # Calculate initial offsets that will be added by MenuBar
@@ -1965,7 +1932,7 @@
             height=menu_item_height,
             groups=self.all_sprites
         )
->>>>>>> 0c4a3bb7
+
         self.menu_bar.add_menu(load_menu)
 
         # Move to next position
@@ -1986,11 +1953,7 @@
         available_height = self.screen_height - bottom_margin - menu_bar_height  # Use menu_bar_height instead of 32
 
         # Calculate pixel size to fit the canvas in the available space
-<<<<<<< HEAD
         width, height = options['size'].split('x')
-=======
-        width, height = options.get('size', '32x32').split('x')
->>>>>>> 0c4a3bb7
         pixels_across = int(width)
         pixels_tall = int(height)
 
@@ -2011,11 +1974,8 @@
             groups=self.all_sprites,
         )
 
-<<<<<<< HEAD
-        width, height = options['size'].split('x')
-=======
         width, height = options.get('size').split('x')
->>>>>>> 0c4a3bb7
+
         CanvasSprite.WIDTH = int(width)
         CanvasSprite.HEIGHT = int(height)
 
@@ -2387,7 +2347,6 @@
             if hasattr(sprite, 'on_mouse_drag_event'):
                 sprite.on_mouse_drag_event(event, trigger)
 
-<<<<<<< HEAD
     def on_text_submit_event(self, text: str) -> None:
         """Handle text submission from MultiLineTextBox."""
         self.log.info(f"AI Sprite Generation Request: '{text}'")
@@ -2595,8 +2554,7 @@
 
         super().cleanup()
 
-=======
->>>>>>> 0c4a3bb7
+
     @classmethod
     def args(cls, parser: argparse.ArgumentParser) -> None:
         """Add command line arguments.
